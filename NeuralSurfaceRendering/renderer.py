--- conflicted
+++ resolved
@@ -52,10 +52,6 @@
         n_rays, _ = origins.shape
         points = torch.zeros_like(origins)
         mask = torch.zeros(size=(n_rays, 1))
-<<<<<<< HEAD
-
-=======
->>>>>>> 8b6aafc0
         points = (origins.clone()).to(device)
         t = torch.zeros(size=(n_rays, 1)).to(device)
 
